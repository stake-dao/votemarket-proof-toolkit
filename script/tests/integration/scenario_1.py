"""Claim scenario : Create a campaign for sdCRV / CRV gauge, and skip to the reward week"""

from eth_utils import to_checksum_address
from proofs.main import VoteMarketProofs
from tests.integration.helpers.chain import (
    fast_forward,
    take_snapshot,
    restore_snapshot,
)
from tests.integration.helpers.vm import (
    setup,
    approve_erc20,
    create_campaign,
    insert_block_number,
    set_block_data,
    set_point_data,
    set_account_data,
    claim,
)
from shared.utils import get_closest_block_timestamp, get_rounded_epoch, load_json
from tests.integration.helpers.web3 import W3, get_latest_block
import json
import os

DAI = to_checksum_address("0xDA10009cBd5D07dd0CeCc66161FC93D7c9000da1")
DAI_WHALE = to_checksum_address("0x2d070ed1321871841245D8EE5B84bD2712644322")
GOV = to_checksum_address("0xE9847f18710ebC1c46b049e594c658B9412cba6e")
VOTEMARKET = to_checksum_address("0x6c8fc8482fae6fe8cbe66281a4640aa19c4d9c8e")

# Constants for the scenario
PROTOCOL = "curve"
GAUGE_ADDRESS = "0x26F7786de3E6D9Bd37Fcf47BE6F2bC455a21b74A"
USER_ADDRESS = "0x52f541764E6e90eeBc5c21Ff570De0e2D63766B6"
CAMPAIGN_MANAGER = DAI_WHALE
REWARD_TOKEN = DAI
NUMBER_OF_PERIODS = 4
MAX_REWARD_PER_VOTE = 100 * 10**18
TOTAL_REWARD_AMOUNT = 1000 * 10**18


def scenario_create():
    vm_proofs = VoteMarketProofs(1)
    snapshots = {}

    print(f"Running scenario: Create Campaign for {PROTOCOL} protocol")
    # Setup
    setup()
    snapshots["before_setup"] = take_snapshot()

    try:
        # Approve reward token
        snapshots["before_approve"] = take_snapshot()
        approve_erc20(REWARD_TOKEN, VOTEMARKET, TOTAL_REWARD_AMOUNT, CAMPAIGN_MANAGER)

        # Create campaign
        snapshots["before_create_campaign"] = take_snapshot()
        create_campaign(
            gauge=GAUGE_ADDRESS,
            manager=CAMPAIGN_MANAGER,
            reward_token=REWARD_TOKEN,
            number_of_periods=NUMBER_OF_PERIODS,
            max_reward_per_vote=MAX_REWARD_PER_VOTE,
            total_reward_amount=TOTAL_REWARD_AMOUNT,
            addresses=["0x0000000000000000000000000000000000000000"],
            hook="0x0000000000000000000000000000000000000000",
            is_whitelist=False,
            from_address=CAMPAIGN_MANAGER,
        )

        # Increase time
        snapshots["before_fast_forward"] = take_snapshot()
        fast_forward(days=1)  # Skip next period

        # Get rounded epoch
        epoch = get_rounded_epoch(get_latest_block()["timestamp"])

        # Get nearest block for our current timestamp on Ethereum
        nearest_block = get_closest_block_timestamp("ethereum", epoch)

        # Get block data
        block_info = vm_proofs.get_block_info(nearest_block)

        # Insert block number
        snapshots["before_insert_block"] = take_snapshot()
        insert_block_number(
            epoch=epoch,
            block_number=block_info["block_number"],
            block_hash=block_info["block_hash"],
            block_timestamp=block_info["block_timestamp"],
            from_address=GOV,
        )

        # Get proofs (gauge controller)
        print(f"Generating gauge controller proof for {PROTOCOL}")
        gauge_proofs = vm_proofs.get_gauge_proof(
            protocol=PROTOCOL,
            gauge_address=GAUGE_ADDRESS,
            current_epoch=epoch,
            block_number=block_info["block_number"],
        )

        # Set block data
        snapshots["before_set_block_data"] = take_snapshot()
        set_block_data(
            rlp_block_header=block_info["rlp_block_header"],
            controller_proof=gauge_proofs["gauge_controller_proof"],
            from_address=GOV,
        )

        # Set point data
        snapshots["before_set_point_data"] = take_snapshot()
        set_point_data(
            gauge=GAUGE_ADDRESS,
            epoch=epoch,
            storage_proof=gauge_proofs["point_data_proof"],
            from_address=GOV,
        )

        # Get proofs (user)
        user_proofs = vm_proofs.get_user_proof(
            protocol=PROTOCOL,
            gauge_address=GAUGE_ADDRESS,
            user=USER_ADDRESS,
            block_number=block_info["block_number"],
        )

        # Set user data
        snapshots["before_set_user_data"] = take_snapshot()
        set_account_data(
            account=USER_ADDRESS,
            gauge=GAUGE_ADDRESS,
            epoch=epoch,
            storage_proof=user_proofs["storage_proof"],
            from_address=GOV,
        )

        # Check reward token balance before claim
        reward_contract = W3.eth.contract(
            address=REWARD_TOKEN, abi=load_json("abi/erc20.json")
        )
        print(
            f"Reward token balance before claim: {reward_contract.functions.balanceOf(USER_ADDRESS).call()}"
        )

        # Claim
        snapshots["before_claim"] = take_snapshot()

        # Check reward token balance before claim
        votemarket = W3.eth.contract(
            address=VOTEMARKET, abi=load_json("abi/vm_platform.json")
        )

        print(votemarket.functions.totalClaimedByAccount(0, epoch, USER_ADDRESS).call())

        claim(
            campaign_id=0,
            account=USER_ADDRESS,
            epoch=epoch,
            hook_data="0x0000000000000000000000000000000000000000",
            from_address=CAMPAIGN_MANAGER,
        )

        # Check reward token balance after claim
        print(
            f"Reward token balance after claim: {reward_contract.functions.balanceOf(USER_ADDRESS).call()}"
        )
<<<<<<< HEAD
=======

        print(votemarket.functions.totalClaimedByAccount(0, epoch, USER_ADDRESS).call())

>>>>>>> 61c1a71f
        print("Scenario completed.")

    except Exception as e:
        print(f"An error occurred: {e}")
    finally:
        """
        # Save snapshots to a file
        file_dir = os.path.realpath(__file__)
        file_path = os.path.abspath(os.path.realpath(os.path.join(file_dir, '../temp/snapshots.json')))
        with open(file_path, 'w') as f:
            json.dump({k: v['result'] for k, v in snapshots.items()}, f)
        """
    print("Scenario completed. Snapshots saved.")


if __name__ == "__main__":
    scenario_create()<|MERGE_RESOLUTION|>--- conflicted
+++ resolved
@@ -164,12 +164,7 @@
         print(
             f"Reward token balance after claim: {reward_contract.functions.balanceOf(USER_ADDRESS).call()}"
         )
-<<<<<<< HEAD
-=======
 
-        print(votemarket.functions.totalClaimedByAccount(0, epoch, USER_ADDRESS).call())
-
->>>>>>> 61c1a71f
         print("Scenario completed.")
 
     except Exception as e:
